from fastapi import Depends, APIRouter, UploadFile, File, Form
from fastapi.responses import JSONResponse
from fastapi.security import HTTPBearer, HTTPAuthorizationCredentials
from app.pipelines.base import Pipeline
from app.dependencies import get_pipeline
from app.routes.util import image_to_data_url, ImageResponse, HTTPError, http_error
from PIL import Image
from typing import Annotated
import logging
import random
import os

from PIL import ImageFile

ImageFile.LOAD_TRUNCATED_IMAGES = True

router = APIRouter()

logger = logging.getLogger(__name__)

responses = {400: {"model": HTTPError}, 500: {"model": HTTPError}}


# TODO: Make model_id and other None properties optional once Go codegen tool supports
# OAPI 3.1 https://github.com/deepmap/oapi-codegen/issues/373
@router.post("/image-to-image", response_model=ImageResponse, responses=responses)
@router.post(
    "/image-to-image/",
    response_model=ImageResponse,
    responses=responses,
    include_in_schema=False,
)
async def image_to_image(
    prompt: Annotated[str, Form()],
    image: Annotated[UploadFile, File()],
    model_id: Annotated[str, Form()] = "",
    strength: Annotated[float, Form()] = 0.8,
    guidance_scale: Annotated[float, Form()] = 7.5,
    image_guidance_scale: Annotated[float, Form()] = 1.5,
    negative_prompt: Annotated[str, Form()] = "",
    safety_check: Annotated[bool, Form()] = True,
    seed: Annotated[int, Form()] = None,
    num_images_per_prompt: Annotated[int, Form()] = 1,
    num_inference_steps: Annotated[int, Form()] = 50,
    pipeline: Pipeline = Depends(get_pipeline),
    token: HTTPAuthorizationCredentials = Depends(HTTPBearer(auto_error=False)),
):
    auth_token = os.environ.get("AUTH_TOKEN")
    if auth_token:
        if not token or token.credentials != auth_token:
            return JSONResponse(
                status_code=401,
                headers={"WWW-Authenticate": "Bearer"},
                content=http_error("Invalid bearer token"),
            )

    if model_id != "" and model_id != pipeline.model_id:
        return JSONResponse(
            status_code=400,
            content=http_error(
                f"pipeline configured with {pipeline.model_id} but called with "
                f"{model_id}"
            ),
        )

    seed = seed if seed is not None else random.randint(0, 2**32 - 1)
    seeds = [seed + i for i in range(num_images_per_prompt)]

    image = Image.open(image.file).convert("RGB")

    # TODO: Process one image at a time to avoid CUDA OEM errors. Can be removed again
    # once LIV-243 and LIV-379 are resolved.
    images = []
    has_nsfw_concept = []
    for seed in seeds:
        try:
            imgs, nsfw_checks = pipeline(
                prompt=prompt,
                image=image,
                strength=strength,
                guidance_scale=guidance_scale,
                image_guidance_scale=image_guidance_scale,
                negative_prompt=negative_prompt,
                num_inference_steps=num_inference_steps,
                safety_check=safety_check,
                seed=seed,
                num_images_per_prompt=1,
<<<<<<< HEAD
=======
                num_inference_steps = num_inference_steps,
>>>>>>> 72b18ae4
            )
            images.extend(imgs)
            has_nsfw_concept.extend(nsfw_checks)
        except Exception as e:
            logger.error(f"ImageToImagePipeline error: {e}")
            logger.exception(e)
            return JSONResponse(
                status_code=500, content=http_error("ImageToImagePipeline error")
            )

    # TODO: Return None once Go codegen tool supports optional properties
    # OAPI 3.1 https://github.com/deepmap/oapi-codegen/issues/373
    output_images = [
        {"url": image_to_data_url(img), "seed": sd, "nsfw": nsfw or False}
        for img, sd, nsfw in zip(images, seeds, has_nsfw_concept)
    ]

    return {"images": output_images}<|MERGE_RESOLUTION|>--- conflicted
+++ resolved
@@ -85,10 +85,7 @@
                 safety_check=safety_check,
                 seed=seed,
                 num_images_per_prompt=1,
-<<<<<<< HEAD
-=======
                 num_inference_steps = num_inference_steps,
->>>>>>> 72b18ae4
             )
             images.extend(imgs)
             has_nsfw_concept.extend(nsfw_checks)
