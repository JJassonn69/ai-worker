--- conflicted
+++ resolved
@@ -50,17 +50,14 @@
             from app.pipelines.upscale import UpscalePipeline
 
             return UpscalePipeline(model_id)
-<<<<<<< HEAD
         case "live-portrait":
             from liveportrait import Inference
 
             return 
-=======
         case "segment-anything-2":
             from app.pipelines.segment_anything_2 import SegmentAnything2Pipeline
 
             return SegmentAnything2Pipeline(model_id)
->>>>>>> e38db92c
         case _:
             raise EnvironmentError(
                 f"{pipeline} is not a valid pipeline for model {model_id}"
@@ -91,17 +88,14 @@
             from app.routes import upscale
 
             return upscale.router
-<<<<<<< HEAD
         case "live-portrait":
             from app.routes import live_portrait
 
             return live_portrait.router
-=======
         case "segment-anything-2":
             from app.routes import segment_anything_2
 
             return segment_anything_2.router
->>>>>>> e38db92c
         case _:
             raise EnvironmentError(f"{pipeline} is not a valid pipeline")
 
