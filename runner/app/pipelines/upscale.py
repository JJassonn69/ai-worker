import logging
import os
import time
from typing import List, Optional, Tuple

import PIL
import torch
from app.pipelines.base import Pipeline
from app.pipelines.utils import (
    SafetyChecker,
    get_model_dir,
    get_torch_device,
    is_lightning_model,
    is_turbo_model,
)
from diffusers import StableDiffusionUpscalePipeline
from huggingface_hub import file_download
from PIL import ImageFile

ImageFile.LOAD_TRUNCATED_IMAGES = True

logger = logging.getLogger(__name__)

SFAST_WARMUP_ITERATIONS = 2  # Model warm-up iterations when SFAST is enabled.

class UpscalePipeline(Pipeline):
    def __init__(self, model_id: str):
        self.model_id = model_id
        kwargs = {"cache_dir": get_model_dir()}

        torch_device = get_torch_device()
        folder_name = file_download.repo_folder_name(
            repo_id=model_id, repo_type="model"
        )
        folder_path = os.path.join(get_model_dir(), folder_name)
        has_fp16_variant = any(
            ".fp16.safetensors" in fname
            for _, _, files in os.walk(folder_path)
            for fname in files
        )
        if torch_device != "cpu" and has_fp16_variant:
            logger.info("UpscalePipeline loading fp16 variant for %s", model_id)

            kwargs["torch_dtype"] = torch.float16
            kwargs["variant"] = "fp16"

        self.ldm = StableDiffusionUpscalePipeline.from_pretrained(
            model_id, **kwargs
        ).to(torch_device)

        sfast_enabled = os.getenv("SFAST", "").strip().lower() == "true"
        deepcache_enabled = os.getenv("DEEPCACHE", "").strip().lower() == "true"
        if sfast_enabled and deepcache_enabled:
            logger.warning(
                "Both 'SFAST' and 'DEEPCACHE' are enabled. This is not recommended "
                "as it may lead to suboptimal performance. Please disable one of them."
            )

        if sfast_enabled:
            logger.info(
                "UpscalePipeline will be dynamically compiled with stable-fast "
                "for %s",
                model_id,
            )
            from app.pipelines.optim.sfast import compile_model

            self.ldm = compile_model(self.ldm)

            # Warm-up the pipeline.
            # TODO: Not yet supported for UpscalePipeline.
            if os.getenv("SFAST_WARMUP", "true").lower() == "true":
                # Retrieve default model params.
                # TODO: Retrieve defaults from Pydantic class in route.
                warmup_kwargs = {
                    "prompt": "Upscaling the pipeline with sfast enabled",
<<<<<<< HEAD
                    "image": PIL.Image.new("RGB", (576, 1024)),
                }

                logger.info("Warming up ImageToVideoPipeline pipeline...")
=======
                    "image": PIL.Image.new("RGB", (400, 400)), # anything higher than this size cause the model to OOM
                }

                logger.info("Warming up Upscale pipeline...")
>>>>>>> 3de64b37
                total_time = 0
                for ii in range(SFAST_WARMUP_ITERATIONS):
                    t = time.time()
                    try:
                        self.ldm(**warmup_kwargs).images
                    except Exception as e:
                        # FIXME: When out of memory, pipeline is corrupted.
<<<<<<< HEAD
                        logger.error(f"ImageToVideoPipeline warmup error: {e}")
=======
                        logger.error(f"Upscale pipeline warmup error: {e}")
>>>>>>> 3de64b37
                        raise e
                    iteration_time = time.time() - t
                    total_time += iteration_time
                    logger.info(
                        "Warmup iteration %s took %s seconds", ii + 1, iteration_time
                    )
                logger.info("Total warmup time: %s seconds", total_time)

        if deepcache_enabled and not (
            is_lightning_model(model_id) or is_turbo_model(model_id)
        ):
            logger.info(
                "UpscalePipeline will be optimized with DeepCache for %s",
                model_id,
            )
            from app.pipelines.optim.deepcache import enable_deepcache

            self.ldm = enable_deepcache(self.ldm)
        elif deepcache_enabled:
            logger.warning(
                "DeepCache is not supported for Lightning or Turbo models. "
                "UpscalingPiepline will NOT be optimized with DeepCache for %s",
                model_id,
            )

        safety_checker_device = os.getenv("SAFETY_CHECKER_DEVICE", "cuda").lower()
        self._safety_checker = SafetyChecker(device=safety_checker_device)

    def __call__(
        self, prompt: str, image: PIL.Image, **kwargs
    ) -> Tuple[List[PIL.Image], List[Optional[bool]]]:
        seed = kwargs.pop("seed", None)
        safety_check = kwargs.pop("safety_check", True)

        if seed is not None:
            if isinstance(seed, int):
                kwargs["generator"] = torch.Generator(get_torch_device()).manual_seed(
                    seed
                )
            elif isinstance(seed, list):
                kwargs["generator"] = [
                    torch.Generator(get_torch_device()).manual_seed(s) for s in seed
                ]

        if "num_inference_steps" in kwargs and (
            kwargs["num_inference_steps"] is None or kwargs["num_inference_steps"] < 1
        ):
            del kwargs["num_inference_steps"]

        output = self.ldm(prompt, image=image, **kwargs)

        if safety_check:
            _, has_nsfw_concept = self._safety_checker.check_nsfw_images(output.images)
        else:
            has_nsfw_concept = [None] * len(output.images)

        return output.images, has_nsfw_concept

    def __str__(self) -> str:
        return f"UpscalePipeline model_id={self.model_id}"<|MERGE_RESOLUTION|>--- conflicted
+++ resolved
@@ -73,17 +73,10 @@
                 # TODO: Retrieve defaults from Pydantic class in route.
                 warmup_kwargs = {
                     "prompt": "Upscaling the pipeline with sfast enabled",
-<<<<<<< HEAD
-                    "image": PIL.Image.new("RGB", (576, 1024)),
-                }
-
-                logger.info("Warming up ImageToVideoPipeline pipeline...")
-=======
                     "image": PIL.Image.new("RGB", (400, 400)), # anything higher than this size cause the model to OOM
                 }
 
                 logger.info("Warming up Upscale pipeline...")
->>>>>>> 3de64b37
                 total_time = 0
                 for ii in range(SFAST_WARMUP_ITERATIONS):
                     t = time.time()
@@ -91,11 +84,7 @@
                         self.ldm(**warmup_kwargs).images
                     except Exception as e:
                         # FIXME: When out of memory, pipeline is corrupted.
-<<<<<<< HEAD
-                        logger.error(f"ImageToVideoPipeline warmup error: {e}")
-=======
                         logger.error(f"Upscale pipeline warmup error: {e}")
->>>>>>> 3de64b37
                         raise e
                     iteration_time = time.time() - t
                     total_time += iteration_time
