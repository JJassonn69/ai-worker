import logging
import os
from compel import Compel, ReturnedEmbeddingsType 
from typing import List, Optional, Tuple

import PIL
import torch
from diffusers import StableDiffusionUpscalePipeline
from huggingface_hub import file_download
from PIL import ImageFile

from app.pipelines.base import Pipeline
from app.pipelines.utils import (
    SafetyChecker,
    get_model_dir,
    get_torch_device,
    is_lightning_model,
    is_turbo_model,
)
from app.utils.errors import InferenceError

ImageFile.LOAD_TRUNCATED_IMAGES = True

logger = logging.getLogger(__name__)


class UpscalePipeline(Pipeline):
    def __init__(self, model_id: str):
        self.model_id = model_id
        kwargs = {"cache_dir": get_model_dir()}

        torch_device = get_torch_device()
        folder_name = file_download.repo_folder_name(
            repo_id=model_id, repo_type="model"
        )
        folder_path = os.path.join(get_model_dir(), folder_name)
        has_fp16_variant = any(
            ".fp16.safetensors" in fname
            for _, _, files in os.walk(folder_path)
            for fname in files
        )
        if torch_device.type != "cpu" and has_fp16_variant:
            logger.info("UpscalePipeline loading fp16 variant for %s", model_id)

            kwargs["torch_dtype"] = torch.float16
            kwargs["variant"] = "fp16"

        self.ldm = StableDiffusionUpscalePipeline.from_pretrained(
            model_id, **kwargs
        ).to(torch_device)

        sfast_enabled = os.getenv("SFAST", "").strip().lower() == "true"
        deepcache_enabled = os.getenv("DEEPCACHE", "").strip().lower() == "true"
        if sfast_enabled and deepcache_enabled:
            logger.warning(
                "Both 'SFAST' and 'DEEPCACHE' are enabled. This is not recommended "
                "as it may lead to suboptimal performance. Please disable one of them."
            )

        if sfast_enabled:
            logger.info(
                "UpscalePipeline will be dynamically compiled with stable-fast "
                "for %s",
                model_id,
            )
            from app.pipelines.optim.sfast import compile_model

            self.ldm = compile_model(self.ldm)

            # Warm-up the pipeline.
            # TODO: Not yet supported for UpscalePipeline.
            if os.getenv("SFAST_WARMUP", "true").lower() == "true":
                logger.warning(
                    "The 'SFAST_WARMUP' flag is not yet supported for the "
                    "UpscalePipeline and will be ignored. As a result the first "
                    "call may be slow if 'SFAST' is enabled."
                )

        if deepcache_enabled and not (
            is_lightning_model(model_id) or is_turbo_model(model_id)
        ):
            logger.info(
                "UpscalePipeline will be optimized with DeepCache for %s",
                model_id,
            )
            from app.pipelines.optim.deepcache import enable_deepcache

            self.ldm = enable_deepcache(self.ldm)
        elif deepcache_enabled:
            logger.warning(
                "DeepCache is not supported for Lightning or Turbo models. "
                "UpscalingPiepline will NOT be optimized with DeepCache for %s",
                model_id,
            )

        safety_checker_device = os.getenv("SAFETY_CHECKER_DEVICE", "cuda").lower()
        self._safety_checker = SafetyChecker(device=safety_checker_device)

    def __call__(
        self, prompt: str, image: PIL.Image, **kwargs
    ) -> Tuple[List[PIL.Image], List[Optional[bool]]]:
        seed = kwargs.pop("seed", None)
        safety_check = kwargs.pop("safety_check", True)

        if seed is not None:
            if isinstance(seed, int):
                kwargs["generator"] = torch.Generator(get_torch_device()).manual_seed(
                    seed
                )
            elif isinstance(seed, list):
                kwargs["generator"] = [
                    torch.Generator(get_torch_device()).manual_seed(s) for s in seed
                ]

        if "num_inference_steps" in kwargs and (
            kwargs["num_inference_steps"] is None or kwargs["num_inference_steps"] < 1
        ):
            del kwargs["num_inference_steps"]

<<<<<<< HEAD
        # trying differnt configs of promp_embed for different models
        try:
            compel_proc=Compel(tokenizer=self.ldm.tokenizer, text_encoder=self.ldm.text_encoder)
            prompt=embeds = compel_proc(prompt)
            output = self.ldm(prompt_embeds=prompt_embeds, image=image, **kwargs)
        except Exception as e:
            logging.info(f"Failed to generate prompt embeddings: {e}. Using prompt and pooled embeddings.")

            try:
                compel_proc = Compel(tokenizer=[self.ldm.tokenizer, self.ldm.tokenizer_2],
                                text_encoder=[self.ldm.text_encoder, self.ldm.text_encoder_2],
                                returned_embeddings_type=ReturnedEmbeddingsType.PENULTIMATE_HIDDEN_STATES_NON_NORMALIZED,
                                requires_pooled=[False, True])
                prompt_embeds, pooled_prompt_embeds = compel_proc(prompt)
                output = self.ldm(
                    prompt_embeds=prompt_embeds,
                    pooled_prompt_embeds=pooled_prompt_embeds,
                    image=image,
                    **kwargs
                )
            except Exception as e:
                logging.info(f"Failed to generate prompt and pooled embeddings: {e}. Trying normal prompt.")
                output = self.ldm(prompt, image=image, **kwargs)
=======
        try:
            outputs = self.ldm(prompt, image=image, **kwargs)
        except torch.cuda.OutOfMemoryError as e:
            raise e
        except Exception as e:
            raise InferenceError(original_exception=e)
>>>>>>> b872da9c

        if safety_check:
            _, has_nsfw_concept = self._safety_checker.check_nsfw_images(outputs.images)
        else:
            has_nsfw_concept = [None] * len(outputs.images)

        return outputs.images, has_nsfw_concept

    def __str__(self) -> str:
        return f"UpscalePipeline model_id={self.model_id}"<|MERGE_RESOLUTION|>--- conflicted
+++ resolved
@@ -117,12 +117,11 @@
         ):
             del kwargs["num_inference_steps"]
 
-<<<<<<< HEAD
         # trying differnt configs of promp_embed for different models
         try:
             compel_proc=Compel(tokenizer=self.ldm.tokenizer, text_encoder=self.ldm.text_encoder)
-            prompt=embeds = compel_proc(prompt)
-            output = self.ldm(prompt_embeds=prompt_embeds, image=image, **kwargs)
+            prompt_embeds = compel_proc(prompt)
+            outputs = self.ldm(prompt_embeds=prompt_embeds, image=image, **kwargs)
         except Exception as e:
             logging.info(f"Failed to generate prompt embeddings: {e}. Using prompt and pooled embeddings.")
 
@@ -132,7 +131,7 @@
                                 returned_embeddings_type=ReturnedEmbeddingsType.PENULTIMATE_HIDDEN_STATES_NON_NORMALIZED,
                                 requires_pooled=[False, True])
                 prompt_embeds, pooled_prompt_embeds = compel_proc(prompt)
-                output = self.ldm(
+                outputs = self.ldm(
                     prompt_embeds=prompt_embeds,
                     pooled_prompt_embeds=pooled_prompt_embeds,
                     image=image,
@@ -140,15 +139,12 @@
                 )
             except Exception as e:
                 logging.info(f"Failed to generate prompt and pooled embeddings: {e}. Trying normal prompt.")
-                output = self.ldm(prompt, image=image, **kwargs)
-=======
-        try:
-            outputs = self.ldm(prompt, image=image, **kwargs)
-        except torch.cuda.OutOfMemoryError as e:
-            raise e
-        except Exception as e:
-            raise InferenceError(original_exception=e)
->>>>>>> b872da9c
+                try:
+                    outputs = self.ldm(prompt, image=image, **kwargs)
+                except torch.cuda.OutOfMemoryError as e:
+                    raise e
+                except Exception as e:
+                    raise InferenceError(original_exception=e)
 
         if safety_check:
             _, has_nsfw_concept = self._safety_checker.check_nsfw_images(outputs.images)
