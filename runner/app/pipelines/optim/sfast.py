"""This module provides a function to enable StableFast optimization for the pipeline.

<<<<<<< HEAD
For more information, see the Stable Fast project on GitHub: https://github.com/chengzeyi/stable-fast
"""
=======
For more information, see the DeepCache project on GitHub: https://github.com/chengzeyi/stable-fast
"""  # noqa: E501
>>>>>>> a319902c

import logging

from sfast.compilers.diffusion_pipeline_compiler import CompilationConfig, compile

logger = logging.getLogger(__name__)


def compile_model(pipe):
    """Compile the pipeline with StableFast optimization.

    Args:
        pipe: The pipeline to be optimized.

    Returns:
        The optimized pipeline.
    """
    config = CompilationConfig.Default()

    # xformers and Triton are suggested for achieving best performance.
    # NOTE: Disable Triton if kernel generation, compilation, and fine-tuning are slow,
    # especially due to insufficient GPU VRAM or outdated architecture.
    try:
        import xformers  # noqa: F401

        config.enable_xformers = True
    except ImportError:
        logger.info("xformers not installed, skip")
    try:
        import triton   # noqa: F401

        config.enable_triton = True
    except ImportError:
        logger.info("Triton not installed, skip")

    pipe = compile(pipe, config)
    return pipe<|MERGE_RESOLUTION|>--- conflicted
+++ resolved
@@ -1,12 +1,7 @@
 """This module provides a function to enable StableFast optimization for the pipeline.
 
-<<<<<<< HEAD
-For more information, see the Stable Fast project on GitHub: https://github.com/chengzeyi/stable-fast
-"""
-=======
 For more information, see the DeepCache project on GitHub: https://github.com/chengzeyi/stable-fast
 """  # noqa: E501
->>>>>>> a319902c
 
 import logging
 
