import logging
import os
from enum import Enum
import time
<<<<<<< HEAD
=======
from compel import Compel, ReturnedEmbeddingsType
>>>>>>> f02f8e3a
from typing import List, Optional, Tuple

import PIL
import torch
from app.pipelines.base import Pipeline
from app.pipelines.utils import (
    SafetyChecker,
    get_model_dir,
    get_torch_device,
    is_lightning_model,
    is_turbo_model,
    split_prompt,
)
from diffusers import (
    AutoPipelineForText2Image,
    EulerDiscreteScheduler,
    FluxPipeline,
    StableDiffusion3Pipeline,
    StableDiffusionXLPipeline,
    UNet2DConditionModel,
)
from diffusers.models import AutoencoderKL
from huggingface_hub import file_download, hf_hub_download
from safetensors.torch import load_file

logger = logging.getLogger(__name__)

SFAST_WARMUP_ITERATIONS = 2  # Model warm-up iterations when SFAST is enabled.

class ModelName(Enum):
    """Enumeration mapping model names to their corresponding IDs."""

    SDXL_LIGHTNING = "ByteDance/SDXL-Lightning"
    SD3_MEDIUM = "stabilityai/stable-diffusion-3-medium-diffusers"
    REALISTIC_VISION_V6 = "SG161222/Realistic_Vision_V6.0_B1_noVAE"
    FLUX_1_SCHNELL = "black-forest-labs/FLUX.1-schnell"
    FLUX_1_DEV = "black-forest-labs/FLUX.1-dev"

    @classmethod
    def list(cls):
        """Return a list of all model IDs."""
        return list(map(lambda c: c.value, cls))


class TextToImagePipeline(Pipeline):
    def __init__(self, model_id: str):
        self.model_id = model_id
        kwargs = {"cache_dir": get_model_dir()}

        torch_device = get_torch_device()
        folder_name = file_download.repo_folder_name(
            repo_id=model_id, repo_type="model"
        )
        folder_path = os.path.join(get_model_dir(), folder_name)
        # Load the fp16 variant if fp16 'safetensors' files are present in the cache.
        # NOTE: Exception for SDXL-Lightning model: despite having fp16 'safetensors'
        # files, they are not named according to the standard convention.
        has_fp16_variant = (
            any(
                ".fp16.safetensors" in fname
                for _, _, files in os.walk(folder_path)
                for fname in files
            )
            or ModelName.SDXL_LIGHTNING.value in model_id
        )
        if torch_device != "cpu" and has_fp16_variant:
            logger.info("TextToImagePipeline loading fp16 variant for %s", model_id)

            kwargs["torch_dtype"] = torch.float16
            kwargs["variant"] = "fp16"

        if os.environ.get("BFLOAT16"):
            logger.info("TextToImagePipeline using bfloat16 precision for %s", model_id)
            kwargs["torch_dtype"] = torch.bfloat16

        # Load VAE for specific models.
        if ModelName.REALISTIC_VISION_V6.value in model_id:
            vae = AutoencoderKL.from_pretrained("stabilityai/sd-vae-ft-ema")
            kwargs["vae"] = vae

        # Special case SDXL-Lightning because the unet for SDXL needs to be swapped
        if ModelName.SDXL_LIGHTNING.value in model_id:
            base = "stabilityai/stable-diffusion-xl-base-1.0"

            # ByteDance/SDXL-Lightning-2step
            if "2step" in model_id:
                unet_id = "sdxl_lightning_2step_unet"
            # ByteDance/SDXL-Lightning-4step
            elif "4step" in model_id:
                unet_id = "sdxl_lightning_4step_unet"
            # ByteDance/SDXL-Lightning-8step
            elif "8step" in model_id:
                unet_id = "sdxl_lightning_8step_unet"
            else:
                # Default to 8step
                unet_id = "sdxl_lightning_8step_unet"

            unet_config = UNet2DConditionModel.load_config(
                pretrained_model_name_or_path=base,
                subfolder="unet",
                cache_dir=kwargs["cache_dir"],
            )
            unet = UNet2DConditionModel.from_config(unet_config).to(
                torch_device, kwargs["torch_dtype"]
            )
            unet.load_state_dict(
                load_file(
                    hf_hub_download(
                        ModelName.SDXL_LIGHTNING.value,
                        f"{unet_id}.safetensors",
                        cache_dir=kwargs["cache_dir"],
                    ),
                    device=str(torch_device),
                )
            )

            self.ldm = StableDiffusionXLPipeline.from_pretrained(
                base, unet=unet, **kwargs
            ).to(torch_device)

            self.ldm.scheduler = EulerDiscreteScheduler.from_config(
                self.ldm.scheduler.config, timestep_spacing="trailing"
            )
        elif ModelName.SD3_MEDIUM.value in model_id:
            self.ldm = StableDiffusion3Pipeline.from_pretrained(model_id, **kwargs).to(
                torch_device
            )
        elif (
            ModelName.FLUX_1_SCHNELL.value in model_id
            or ModelName.FLUX_1_DEV.value in model_id
        ):
            # Decrease precision to preven OOM errors.
            kwargs["torch_dtype"] = torch.bfloat16
            self.ldm = FluxPipeline.from_pretrained(model_id, **kwargs).to(torch_device)
        else:
            self.ldm = AutoPipelineForText2Image.from_pretrained(model_id, **kwargs).to(
                torch_device
            )

        if os.environ.get("TORCH_COMPILE"):
            torch._inductor.config.conv_1x1_as_mm = True
            torch._inductor.config.coordinate_descent_tuning = True
            torch._inductor.config.epilogue_fusion = False
            torch._inductor.config.coordinate_descent_check_all_directions = True

            self.ldm.unet.to(memory_format=torch.channels_last)
            self.ldm.vae.to(memory_format=torch.channels_last)

            self.ldm.unet = torch.compile(
                self.ldm.unet, mode="max-autotune", fullgraph=True
            )
            self.ldm.vae.decode = torch.compile(
                self.ldm.vae.decode, mode="max-autotune", fullgraph=True
            )

        sfast_enabled = os.getenv("SFAST", "").strip().lower() == "true"
        deepcache_enabled = os.getenv("DEEPCACHE", "").strip().lower() == "true"
        if sfast_enabled and deepcache_enabled:
            logger.warning(
                "Both 'SFAST' and 'DEEPCACHE' are enabled. This is not recommended "
                "as it may lead to suboptimal performance. Please disable one of them."
            )

        if sfast_enabled:
            logger.info(
                "TextToImagePipeline will be dynamically compiled with stable-fast for "
                "%s",
                model_id,
            )
            from app.pipelines.optim.sfast import compile_model

            self.ldm = compile_model(self.ldm)

            if os.getenv("SFAST_WARMUP", "true").lower() == "true":
                # Retrieve default model params.
                # TODO: Retrieve defaults from Pydantic class in route.
                warmup_kwargs = {
                    "prompt": "A happy pipe in the line looking at the wall with words sfast",
                    "num_images_per_prompt": 4,
                    "negative_prompt": "No blurry or weird artifacts",
                }

                logger.info("Warming up TextToImagePipeline pipeline...")
                total_time = 0
                for ii in range(SFAST_WARMUP_ITERATIONS):
                    t = time.time()
                    try:
                        self.ldm(**warmup_kwargs).images
                    except Exception as e:
                        # FIXME: When out of memory, pipeline is corrupted.
                        logger.error(f"TextToImagePipeline warmup error: {e}")
                        raise e
                    iteration_time = time.time() - t
                    total_time += iteration_time
                    logger.info(
                        "Warmup iteration %s took %s seconds", ii + 1, iteration_time
                    )
                logger.info("Total warmup time: %s seconds", total_time)

        if deepcache_enabled and not (
            is_lightning_model(model_id) or is_turbo_model(model_id)
        ):
            logger.info(
                "TextToImagePipeline will be optimized with DeepCache for %s",
                model_id,
            )
            from app.pipelines.optim.deepcache import enable_deepcache

            self.ldm = enable_deepcache(self.ldm)
        elif deepcache_enabled:
            logger.warning(
                "DeepCache is not supported for Lightning or Turbo models. "
                "TextToImagePipeline will NOT be optimized with DeepCache for %s",
                model_id,
            )

        safety_checker_device = os.getenv("SAFETY_CHECKER_DEVICE", "cuda").lower()
        self._safety_checker = SafetyChecker(device=safety_checker_device)

    def __call__(
        self, prompt: str, **kwargs
    ) -> Tuple[List[PIL.Image], List[Optional[bool]]]:
        seed = kwargs.pop("seed", None)
        safety_check = kwargs.pop("safety_check", True)

        if seed is not None:
            if isinstance(seed, int):
                kwargs["generator"] = torch.Generator(get_torch_device()).manual_seed(
                    seed
                )
            elif isinstance(seed, list):
                kwargs["generator"] = [
                    torch.Generator(get_torch_device()).manual_seed(s) for s in seed
                ]

        if "num_inference_steps" in kwargs and (
            kwargs["num_inference_steps"] is None or kwargs["num_inference_steps"] < 1
        ):
            del kwargs["num_inference_steps"]

        if (
            self.model_id == "stabilityai/sdxl-turbo"
            or self.model_id == "stabilityai/sd-turbo"
        ):
            # SD turbo models were trained without guidance_scale so
            # it should be set to 0
            kwargs["guidance_scale"] = 0.0
        elif ModelName.SDXL_LIGHTNING.value in self.model_id:
            # SDXL-Lightning models should have guidance_scale = 0 and use
            # the correct number of inference steps for the unet checkpoint loaded
            kwargs["guidance_scale"] = 0.0

            if "2step" in self.model_id:
                kwargs["num_inference_steps"] = 2
            elif "4step" in self.model_id:
                kwargs["num_inference_steps"] = 4
            elif "8step" in self.model_id:
                kwargs["num_inference_steps"] = 8
            else:
                # Default to 8step
                kwargs["num_inference_steps"] = 8
        elif (
            ModelName.FLUX_1_SCHNELL.value in self.model_id
            or ModelName.FLUX_1_DEV.value in self.model_id
        ):
            # FluxPipeline does not support negative prompt per diffusers documentation
            # https://github.com/huggingface/diffusers/blob/750bd7920622b3fe538d20035d3f03855c5d6621/src/diffusers/pipelines/flux/pipeline_flux.py#L537
            if "negative_prompt" in kwargs:
                kwargs.pop("negative_prompt")

        # Allow users to specify multiple (negative) prompts using the '|' separator.
        prompts = split_prompt(prompt, max_splits=3)
        prompt = prompts.pop("prompt")
        kwargs.update(prompts)
        neg_prompts = split_prompt(
            kwargs.pop("negative_prompt", ""),
            key_prefix="negative_prompt",
            max_splits=3,
        )
        kwargs.update(neg_prompts)

        # we call the compel class and initialise it and try for SDXL models with pooled_embeds
        try:
            compel_proc=Compel(tokenizer=self.ldm.tokenizer, text_encoder=self.ldm.text_encoder)
            prompt_embeds = compel_proc(prompt)
            output = self.ldm(prompt_embeds=prompt_embeds, **kwargs)            
        except Exception as e:
            logger.info(f"Failed to generate prompt embeddings: {e}. Using prompt and pooled embeddings.")            
            
            try:
                compel_proc = Compel(tokenizer=[self.ldm.tokenizer, self.ldm.tokenizer_2],
                                text_encoder=[self.ldm.text_encoder, self.ldm.text_encoder_2],
                                returned_embeddings_type=ReturnedEmbeddingsType.PENULTIMATE_HIDDEN_STATES_NON_NORMALIZED,
                                requires_pooled=[False, True])        
                prompt_embeds, pooled_prompt_embeds = compel_proc(prompt)
                output = self.ldm(prompt_embeds=prompt_embeds, pooled_prompt_embeds=pooled_prompt_embeds, **kwargs)
            except Exception as e:
                logger.info(f"Failed to generate prompt and pooled embeddings: {e}. Trying normal prompt.")
                output = self.ldm(prompt=prompt, **kwargs)

        if safety_check:
            _, has_nsfw_concept = self._safety_checker.check_nsfw_images(output.images)
        else:
            has_nsfw_concept = [None] * len(output.images)

        return output.images, has_nsfw_concept

    def __str__(self) -> str:
        return f"TextToImagePipeline model_id={self.model_id}"<|MERGE_RESOLUTION|>--- conflicted
+++ resolved
@@ -2,10 +2,7 @@
 import os
 from enum import Enum
 import time
-<<<<<<< HEAD
-=======
 from compel import Compel, ReturnedEmbeddingsType
->>>>>>> f02f8e3a
 from typing import List, Optional, Tuple
 
 import PIL
