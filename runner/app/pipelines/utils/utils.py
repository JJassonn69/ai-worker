--- conflicted
+++ resolved
@@ -5,15 +5,11 @@
 import os
 import re
 from pathlib import Path
-<<<<<<< HEAD
 from typing import Optional
 import glob
 import tempfile
 from io import BytesIO
-from typing import List, Union, Dict, Optional
-=======
-from typing import Any, Dict, List, Optional
->>>>>>> 6b00498b
+from typing import List, Union, Dict, Optional, Union
 
 import numpy as np
 import torch
@@ -94,6 +90,22 @@
         True if the model is a Turbo model, False otherwise.
     """
     return re.search(r"[-_]turbo", model_id, re.IGNORECASE) is not None
+ 
+
+def is_numeric(val: Any) -> bool:
+    """Check if the given value is numeric.
+
+    Args:
+        s: Value to check.
+
+    Returns:
+        True if the value is numeric, False otherwise.
+    """
+    try:
+        float(val)
+        return True
+    except (ValueError, TypeError):
+        return False
 
 
 def split_prompt(
@@ -296,7 +308,6 @@
         return images, has_nsfw_concept
 
 
-<<<<<<< HEAD
 def natural_sort_key(s):
     """
     Sort in a natural order, separating strings into a list of strings and integers.
@@ -357,22 +368,6 @@
 
         transforms = v2.Compose([v2.ToPILImage()])
         transforms(frame.squeeze(0)).save(path)
-=======
-def is_numeric(val: Any) -> bool:
-    """Check if the given value is numeric.
-
-    Args:
-        s: Value to check.
-
-    Returns:
-        True if the value is numeric, False otherwise.
-    """
-    try:
-        float(val)
-        return True
-    except (ValueError, TypeError):
-        return False
-
 
 class LoraLoadingError(Exception):
     """Exception raised for errors during LoRa loading."""
@@ -538,5 +533,4 @@
         """Enables all LoRas in the pipeline."""
         if not self.loras_enabled:
             self.pipeline.enable_lora()
-            self.loras_enabled = True
->>>>>>> 6b00498b
+            self.loras_enabled = True