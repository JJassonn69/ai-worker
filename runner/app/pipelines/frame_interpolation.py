--- conflicted
+++ resolved
@@ -1,121 +1,5 @@
-<<<<<<< HEAD
-import torch
-from torchvision.transforms import v2
-from tqdm import tqdm
-import bisect
-import numpy as np
-from app.pipelines.utils.utils import get_model_dir
-
-
-class FILMPipeline:
-    model: torch.jit.ScriptModule
-
-    def __init__(self, model_id: str):
-        self.model_id = model_id
-        model_dir = get_model_dir()  # Get the directory where models are stored
-        model_path = f"{model_dir}/{model_id}"  # Construct the full path to the model file
-        
-        self.model = torch.jit.load(model_path, map_location="cpu")
-        self.model.eval()
-
-    def to(self, *args, **kwargs):
-        self.model = self.model.to(*args, **kwargs)
-        return self
-
-    @property
-    def device(self) -> torch.device:
-        # Checking device for ScriptModule requires checking one of its parameters
-        params = self.model.parameters()
-        return next(params).device
-
-    @property
-    def dtype(self) -> torch.dtype:
-        # Checking device for ScriptModule requires checking one of its parameters
-        params = self.model.parameters()
-        return next(params).dtype
-
-    def __call__(
-        self,
-        reader,
-        writer,
-        inter_frames: int = 2,
-    ):
-        transforms = v2.Compose(
-            [
-                v2.ToDtype(torch.uint8, scale=True),
-            ]
-        )
-
-        writer.open()
-
-        while True:
-            frame_1 = reader.get_frame()
-            # If the first frame read is None then there are no more frames
-            if frame_1 is None:
-                break
-
-            frame_2 = reader.get_frame()
-            # If the second frame read is None there there is a final frame
-            if frame_2 is None:
-                writer.write_frame(transforms(frame_1))
-                break
-
-            # frame_1 and frame_2 must be tensors with n c h w format
-            frame_1 = frame_1.unsqueeze(0)
-            frame_2 = frame_2.unsqueeze(0)
-
-            frames = inference(
-                self.model, frame_1, frame_2, inter_frames, self.device, self.dtype
-            )
-
-            frames = [transforms(frame.detach().cpu()) for frame in frames]
-            for frame in frames:
-                writer.write_frame(frame)
-
-        writer.close()
-
-
-def inference(
-    model, img_batch_1, img_batch_2, inter_frames, device, dtype
-) -> torch.Tensor:
-    results = [img_batch_1, img_batch_2]
-
-    idxes = [0, inter_frames + 1]
-    remains = list(range(1, inter_frames + 1))
-
-    splits = torch.linspace(0, 1, inter_frames + 2)
-
-    for _ in tqdm(range(len(remains)), "Generating in-between frames"):
-        starts = splits[idxes[:-1]]
-        ends = splits[idxes[1:]]
-        distances = (
-            (splits[None, remains] - starts[:, None])
-            / (ends[:, None] - starts[:, None])
-            - 0.5
-        ).abs()
-        matrix = torch.argmin(distances).item()
-        start_i, step = np.unravel_index(matrix, distances.shape)
-        end_i = start_i + 1
-
-        x0 = results[start_i].to(device=device, dtype=dtype)
-        x1 = results[end_i].to(device=device, dtype=dtype)
-
-        dt = x0.new_full((1, 1), (splits[remains[step]] - splits[idxes[start_i]])) / (
-            splits[idxes[end_i]] - splits[idxes[start_i]]
-        )
-
-        with torch.no_grad():
-            prediction = model(x0, x1, dt)
-        insert_position = bisect.bisect_left(idxes, remains[step])
-        idxes.insert(insert_position, remains[step])
-        results.insert(insert_position, prediction.clamp(0, 1).float())
-        del remains[step]
-
-    return results
-=======
 from app.pipelines.base import Pipeline	
 
 
 class FrameInterpolationPipeline(Pipeline):	
-    pass
->>>>>>> f02f8e3a
+    pass