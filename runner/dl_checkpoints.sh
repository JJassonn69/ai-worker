#!/bin/bash

# Checks HF_TOKEN and huggingface-cli login status and throw warning if not authenticated.
check_hf_auth() {
    if [ -z "$HF_TOKEN" ] && [ "$(huggingface-cli whoami)" = "Not logged in" ]; then
        printf "WARN: Not logged in and HF_TOKEN not set. Log in with 'huggingface-cli login' or set HF_TOKEN to download token-gated models.\n"
        exit 1
    fi
}

# Displays help message.
function display_help() {
    echo "Description: This script is used to download models available on the Livepeer AI Subnet."
    echo "Usage: $0 [--beta]"
    echo "Options:"
    echo "  --beta  Download beta models."
    echo "  --restricted  Download models with a restrictive license."
    echo "  --help   Display this help message."
}

# Download recommended models during beta phase.
function download_beta_models() {
    printf "\nDownloading recommended beta phase models...\n"

    printf "\nDownloading unrestricted models...\n"

    # Download text-to-image and image-to-image models.
    huggingface-cli download SG161222/RealVisXL_V4.0_Lightning --include "*.fp16.safetensors" "*.json" "*.txt" --exclude ".onnx" ".onnx_data" --cache-dir models
    huggingface-cli download ByteDance/SDXL-Lightning --include "*unet.safetensors" --cache-dir models
    huggingface-cli download timbrooks/instruct-pix2pix --include "*.fp16.safetensors" "*.json" "*.txt" --cache-dir models

    # Download upscale models
    huggingface-cli download stabilityai/stable-diffusion-x4-upscaler --include "*.fp16.safetensors" --cache-dir models

    # Download audio-to-text models.
    huggingface-cli download openai/whisper-large-v3 --include "*.safetensors" "*.json" --cache-dir models

    # Download custom pipeline models.
    huggingface-cli download facebook/sam2-hiera-large --include "*.pt" "*.yaml" --cache-dir models

    printf "\nDownloading token-gated models...\n"

    # Download image-to-video models (token-gated).
    check_hf_auth
    huggingface-cli download stabilityai/stable-video-diffusion-img2vid-xt-1-1 --include "*.fp16.safetensors" "*.json" --cache-dir models ${TOKEN_FLAG:+"$TOKEN_FLAG"}
}

# Download all models.
function download_all_models() {
    download_beta_models

    printf "\nDownloading other available models...\n"

    # Download text-to-image and image-to-image models.
    printf "\nDownloading unrestricted models...\n"
    huggingface-cli download stabilityai/sd-turbo --include "*.fp16.safetensors" "*.json" "*.txt" --exclude ".onnx" ".onnx_data" --cache-dir models
    huggingface-cli download stabilityai/sdxl-turbo --include "*.fp16.safetensors" "*.json" "*.txt" --exclude ".onnx" ".onnx_data" --cache-dir models
    huggingface-cli download runwayml/stable-diffusion-v1-5 --include "*.fp16.safetensors" "*.json" "*.txt" --exclude ".onnx" ".onnx_data" --cache-dir models
    huggingface-cli download stabilityai/stable-diffusion-xl-base-1.0 --include "*.fp16.safetensors" "*.json" "*.txt" --exclude ".onnx" ".onnx_data" --cache-dir models
    huggingface-cli download prompthero/openjourney-v4 --include "*.safetensors" "*.json" "*.txt" --exclude ".onnx" ".onnx_data" --cache-dir models
    huggingface-cli download SG161222/RealVisXL_V4.0 --include "*.fp16.safetensors" "*.json" "*.txt" --exclude ".onnx" ".onnx_data" --cache-dir models
    huggingface-cli download stabilityai/stable-diffusion-3-medium-diffusers --include "*.fp16*.safetensors" "*.model" "*.json" "*.txt" --cache-dir models ${TOKEN_FLAG:+"$TOKEN_FLAG"}
    huggingface-cli download SG161222/Realistic_Vision_V6.0_B1_noVAE --include "*.fp16.safetensors" "*.json" "*.txt" "*.bin" --exclude ".onnx" ".onnx_data" --cache-dir models
    huggingface-cli download black-forest-labs/FLUX.1-schnell --include "*.safetensors" "*.json" "*.txt" "*.model" --exclude ".onnx" ".onnx_data" --cache-dir models

    # Download image-to-video models.
    huggingface-cli download stabilityai/stable-video-diffusion-img2vid-xt --include "*.fp16.safetensors" "*.json" --cache-dir models

<<<<<<< HEAD
    #Download frame-interpolation model.
    wget https://github.com/dajes/frame-interpolation-pytorch/releases/download/v1.0.2/film_net_fp16.pt -O /models/film_net_fp16.pt
=======
    # Download image-to-text models.
    huggingface-cli download Salesforce/blip-image-captioning-large --include "*.safetensors" "*.json" --cache-dir models

>>>>>>> 726f7e22
    # Custom pipeline models.
    huggingface-cli download facebook/sam2-hiera-large --include "*.pt" "*.yaml" --cache-dir models
}

# Download models with a restrictive license.
function download_restricted_models() {
    printf "\nDownloading restricted models...\n"

    # Download text-to-image and image-to-image models.
    huggingface-cli download black-forest-labs/FLUX.1-dev --include "*.safetensors" "*.json" "*.txt" "*.model" --exclude ".onnx" ".onnx_data" --cache-dir models ${TOKEN_FLAG:+"$TOKEN_FLAG"}
    # Download LLM models (Warning: large model size)
    huggingface-cli download meta-llama/Meta-Llama-3.1-8B-Instruct --include "*.json" "*.bin" "*.safetensors" "*.txt" --cache-dir models

}

# Enable HF transfer acceleration.
# See: https://huggingface.co/docs/huggingface_hub/v0.22.1/package_reference/environment_variables#hfhubenablehftransfer.
export HF_HUB_ENABLE_HF_TRANSFER=1

# Use HF_TOKEN if set, otherwise use huggingface-cli's login.
[ -n "$HF_TOKEN" ] && TOKEN_FLAG="--token=${HF_TOKEN}" || TOKEN_FLAG=""

# Parse command-line arguments.
MODE="all"
for arg in "$@"
do
    case $arg in
        --beta)
            MODE="beta"
            shift
        ;;
        --restricted)
            MODE="restricted"
            shift
        ;;
        --help)
            display_help
            exit 0
        ;;
        *)
            shift
        ;;
    esac
done

echo "Starting livepeer AI subnet model downloader..."
echo "Creating 'models' directory in the current working directory..."
mkdir -p models

# Ensure 'huggingface-cli' is installed.
echo "Checking if 'huggingface-cli' is installed..."
if ! command -v huggingface-cli > /dev/null 2>&1; then
    echo "WARN: The huggingface-cli is required to download models. Please install it using 'pip install huggingface_hub[cli,hf_transfer]'."
    exit 1
fi

if [ "$MODE" = "beta" ]; then
    download_beta_models
elif [ "$MODE" = "restricted" ]; then
    download_restricted_models
else
    download_all_models
fi

printf "\nAll models downloaded successfully!\n"<|MERGE_RESOLUTION|>--- conflicted
+++ resolved
@@ -66,14 +66,12 @@
     # Download image-to-video models.
     huggingface-cli download stabilityai/stable-video-diffusion-img2vid-xt --include "*.fp16.safetensors" "*.json" --cache-dir models
 
-<<<<<<< HEAD
     #Download frame-interpolation model.
     wget https://github.com/dajes/frame-interpolation-pytorch/releases/download/v1.0.2/film_net_fp16.pt -O /models/film_net_fp16.pt
-=======
+
     # Download image-to-text models.
     huggingface-cli download Salesforce/blip-image-captioning-large --include "*.safetensors" "*.json" --cache-dir models
 
->>>>>>> 726f7e22
     # Custom pipeline models.
     huggingface-cli download facebook/sam2-hiera-large --include "*.pt" "*.yaml" --cache-dir models
 }
