/*
Package worker's module provides multipart form data utilities.

This module extends oapi-codegen Go bindings with multipart writers, enabling request
parameter encoding for inter-node communication (gateway, orchestrator, runner).
*/
package worker

import (
	"fmt"
	"io"
	"mime/multipart"
	"strconv"
)

func NewImageToImageMultipartWriter(w io.Writer, req GenImageToImageMultipartRequestBody) (*multipart.Writer, error) {
	mw := multipart.NewWriter(w)
	writer, err := mw.CreateFormFile("image", req.Image.Filename())
	if err != nil {
		return nil, err
	}
	imageSize := req.Image.FileSize()
	imageRdr, err := req.Image.Reader()
	if err != nil {
		return nil, err
	}
	copied, err := io.Copy(writer, imageRdr)
	if err != nil {
		return nil, err
	}
	if copied != imageSize {
		return nil, fmt.Errorf("failed to copy image to multipart request imageBytes=%v copiedBytes=%v", imageSize, copied)
	}

	if err := mw.WriteField("prompt", req.Prompt); err != nil {
		return nil, err
	}
	if req.ModelId != nil {
		if err := mw.WriteField("model_id", *req.ModelId); err != nil {
			return nil, err
		}
	}
	if req.Loras != nil {
		if err := mw.WriteField("loras", *req.Loras); err != nil {
			return nil, err
		}
	}
	if req.Strength != nil {
		if err := mw.WriteField("strength", fmt.Sprintf("%f", *req.Strength)); err != nil {
			return nil, err
		}
	}
	if req.GuidanceScale != nil {
		if err := mw.WriteField("guidance_scale", fmt.Sprintf("%f", *req.GuidanceScale)); err != nil {
			return nil, err
		}
	}
	if req.ImageGuidanceScale != nil {
		if err := mw.WriteField("image_guidance_scale", fmt.Sprintf("%f", *req.ImageGuidanceScale)); err != nil {
			return nil, err
		}
	}
	if req.NegativePrompt != nil {
		if err := mw.WriteField("negative_prompt", *req.NegativePrompt); err != nil {
			return nil, err
		}
	}
	if req.SafetyCheck != nil {
		if err := mw.WriteField("safety_check", strconv.FormatBool(*req.SafetyCheck)); err != nil {
			return nil, err
		}
	}
	if req.Seed != nil {
		if err := mw.WriteField("seed", strconv.Itoa(*req.Seed)); err != nil {
			return nil, err
		}
	}
	if req.NumImagesPerPrompt != nil {
		if err := mw.WriteField("num_images_per_prompt", strconv.Itoa(*req.NumImagesPerPrompt)); err != nil {
			return nil, err
		}
	}
	if req.NumInferenceSteps != nil {
		if err := mw.WriteField("num_inference_steps", strconv.Itoa(*req.NumInferenceSteps)); err != nil {
			return nil, err
		}
	}

	if err := mw.Close(); err != nil {
		return nil, err
	}

	return mw, nil
}

func NewImageToVideoMultipartWriter(w io.Writer, req GenImageToVideoMultipartRequestBody) (*multipart.Writer, error) {
	mw := multipart.NewWriter(w)
	writer, err := mw.CreateFormFile("image", req.Image.Filename())
	if err != nil {
		return nil, err
	}
	imageSize := req.Image.FileSize()
	imageRdr, err := req.Image.Reader()
	if err != nil {
		return nil, err
	}
	copied, err := io.Copy(writer, imageRdr)
	if err != nil {
		return nil, err
	}
	if copied != imageSize {
		return nil, fmt.Errorf("failed to copy image to multipart request imageBytes=%v copiedBytes=%v", imageSize, copied)
	}

	if req.ModelId != nil {
		if err := mw.WriteField("model_id", *req.ModelId); err != nil {
			return nil, err
		}
	}
	if req.Height != nil {
		if err := mw.WriteField("height", strconv.Itoa(*req.Height)); err != nil {
			return nil, err
		}
	}
	if req.Width != nil {
		if err := mw.WriteField("width", strconv.Itoa(*req.Width)); err != nil {
			return nil, err
		}
	}
	if req.Fps != nil {
		if err := mw.WriteField("fps", strconv.Itoa(*req.Fps)); err != nil {
			return nil, err
		}
	}
	if req.MotionBucketId != nil {
		if err := mw.WriteField("motion_bucket_id", strconv.Itoa(*req.MotionBucketId)); err != nil {
			return nil, err
		}
	}
	if req.NoiseAugStrength != nil {
		if err := mw.WriteField("noise_aug_strength", fmt.Sprintf("%f", *req.NoiseAugStrength)); err != nil {
			return nil, err
		}
	}
	if req.Seed != nil {
		if err := mw.WriteField("seed", strconv.Itoa(*req.Seed)); err != nil {
			return nil, err
		}
	}
	if req.SafetyCheck != nil {
		if err := mw.WriteField("safety_check", strconv.FormatBool(*req.SafetyCheck)); err != nil {
			return nil, err
		}
	}
	if req.NumInferenceSteps != nil {
		if err := mw.WriteField("num_inference_steps", strconv.Itoa(*req.NumInferenceSteps)); err != nil {
			return nil, err
		}
	}

	if err := mw.Close(); err != nil {
		return nil, err
	}

	return mw, nil
}

func NewUpscaleMultipartWriter(w io.Writer, req GenUpscaleMultipartRequestBody) (*multipart.Writer, error) {
	mw := multipart.NewWriter(w)
	writer, err := mw.CreateFormFile("image", req.Image.Filename())
	if err != nil {
		return nil, err
	}
	imageSize := req.Image.FileSize()
	imageRdr, err := req.Image.Reader()
	if err != nil {
		return nil, err
	}
	copied, err := io.Copy(writer, imageRdr)
	if err != nil {
		return nil, err
	}
	if copied != imageSize {
		return nil, fmt.Errorf("failed to copy image to multipart request imageBytes=%v copiedBytes=%v", imageSize, copied)
	}

	if err := mw.WriteField("prompt", req.Prompt); err != nil {
		return nil, err
	}
	if req.ModelId != nil {
		if err := mw.WriteField("model_id", *req.ModelId); err != nil {
			return nil, err
		}
	}
	if req.SafetyCheck != nil {
		if err := mw.WriteField("safety_check", strconv.FormatBool(*req.SafetyCheck)); err != nil {
			return nil, err
		}
	}
	if req.Seed != nil {
		if err := mw.WriteField("seed", strconv.Itoa(*req.Seed)); err != nil {
			return nil, err
		}
	}
	if req.NumInferenceSteps != nil {
		if err := mw.WriteField("num_inference_steps", strconv.Itoa(*req.NumInferenceSteps)); err != nil {
			return nil, err
		}
	}

	if err := mw.Close(); err != nil {
		return nil, err
	}

	return mw, nil
}
func NewAudioToTextMultipartWriter(w io.Writer, req GenAudioToTextMultipartRequestBody) (*multipart.Writer, error) {
	mw := multipart.NewWriter(w)
	writer, err := mw.CreateFormFile("audio", req.Audio.Filename())
	if err != nil {
		return nil, err
	}
	audioSize := req.Audio.FileSize()
	audioRdr, err := req.Audio.Reader()
	if err != nil {
		return nil, err
	}
	copied, err := io.Copy(writer, audioRdr)
	if err != nil {
		return nil, err
	}
	if copied != audioSize {
		return nil, fmt.Errorf("failed to copy audio to multipart request audioBytes=%v copiedBytes=%v", audioSize, copied)
	}

	if req.ModelId != nil {
		if err := mw.WriteField("model_id", *req.ModelId); err != nil {
			return nil, err
		}
	}

	if err := mw.Close(); err != nil {
		return nil, err
	}

	return mw, nil
}

func NewLLMMultipartWriter(w io.Writer, req BodyGenLLM) (*multipart.Writer, error) {
	mw := multipart.NewWriter(w)

	if err := mw.WriteField("prompt", req.Prompt); err != nil {
		return nil, fmt.Errorf("failed to write prompt field: %w", err)
	}

	if req.History != nil {
		if err := mw.WriteField("history", *req.History); err != nil {
			return nil, fmt.Errorf("failed to write history field: %w", err)
		}
	}

	if req.ModelId != nil {
		if err := mw.WriteField("model_id", *req.ModelId); err != nil {
			return nil, fmt.Errorf("failed to write model_id field: %w", err)
		}
	}

	if req.SystemMsg != nil {
		if err := mw.WriteField("system_msg", *req.SystemMsg); err != nil {
			return nil, fmt.Errorf("failed to write system_msg field: %w", err)
		}
	}

	if req.Temperature != nil {
		if err := mw.WriteField("temperature", fmt.Sprintf("%f", *req.Temperature)); err != nil {
			return nil, fmt.Errorf("failed to write temperature field: %w", err)
		}
	}

	if req.MaxTokens != nil {
		if err := mw.WriteField("max_tokens", strconv.Itoa(*req.MaxTokens)); err != nil {
			return nil, fmt.Errorf("failed to write max_tokens field: %w", err)
		}
	}

	if req.Stream != nil {
		if err := mw.WriteField("stream", fmt.Sprintf("%v", *req.Stream)); err != nil {
			return nil, fmt.Errorf("failed to write stream field: %w", err)
		}
	}

	if err := mw.Close(); err != nil {
		return nil, fmt.Errorf("failed to close multipart writer: %w", err)
	}

	return mw, nil
}

func NewSegmentAnything2MultipartWriter(w io.Writer, req GenSegmentAnything2MultipartRequestBody) (*multipart.Writer, error) {
	mw := multipart.NewWriter(w)
	writer, err := mw.CreateFormFile("image", req.Image.Filename())
	if err != nil {
		return nil, err
	}
	imageSize := req.Image.FileSize()
	imageRdr, err := req.Image.Reader()
	if err != nil {
		return nil, err
	}
	copied, err := io.Copy(writer, imageRdr)
	if err != nil {
		return nil, err
	}
	if copied != imageSize {
		return nil, fmt.Errorf("failed to copy image to multipart request imageBytes=%v copiedBytes=%v", imageSize, copied)
	}

	// Handle input fields.
	if req.ModelId != nil {
		if err := mw.WriteField("model_id", *req.ModelId); err != nil {
			return nil, err
		}
	}
	if req.PointCoords != nil {
		if err := mw.WriteField("point_coords", *req.PointCoords); err != nil {
			return nil, err
		}
	}
	if req.PointLabels != nil {
		if err := mw.WriteField("point_labels", *req.PointLabels); err != nil {
			return nil, err
		}
	}
	if req.Box != nil {
		if err := mw.WriteField("box", *req.Box); err != nil {
			return nil, err
		}
	}
	if req.MaskInput != nil {
		if err := mw.WriteField("mask_input", *req.MaskInput); err != nil {
			return nil, err
		}
	}
	if req.MultimaskOutput != nil {
		if err := mw.WriteField("multimask_output", strconv.FormatBool(*req.MultimaskOutput)); err != nil {
			return nil, err
		}
	}
	if req.ReturnLogits != nil {
		if err := mw.WriteField("return_logits", strconv.FormatBool(*req.ReturnLogits)); err != nil {
			return nil, err
		}
	}
	if req.NormalizeCoords != nil {
		if err := mw.WriteField("normalize_coords", strconv.FormatBool(*req.NormalizeCoords)); err != nil {
			return nil, err
		}
	}

	if err := mw.Close(); err != nil {
		return nil, err
	}

	return mw, nil
}

<<<<<<< HEAD
func NewFrameInterpolationMultipartWriter(w io.Writer, req FrameInterpolationFrameInterpolationPostMultipartRequestBody) (*multipart.Writer, error) {
	mw := multipart.NewWriter(w)
	writer, err := mw.CreateFormFile("video", req.Video.Filename())
	if err != nil {
		return nil, err
	}
	videoSize := req.Video.FileSize()
	videoRdr, err := req.Video.Reader()
	if err != nil {
		return nil, err
	}
	copied, err := io.Copy(writer, videoRdr)
	if err != nil {
		return nil, err
	}
	if copied != videoSize {
		return nil, fmt.Errorf("failed to copy video to multipart request videoBytes=%v copiedBytes=%v", videoSize, copied)
	}

	if req.ModelId != nil {
		if err := mw.WriteField("model_id", *req.ModelId); err != nil {
			return nil, err
		}
	}
	if req.InterFrames != nil {
		if err := mw.WriteField("inter_frames", strconv.Itoa(*req.InterFrames)); err != nil {
			return nil, err
		}
	}
=======
func NewImageToTextMultipartWriter(w io.Writer, req GenImageToTextMultipartRequestBody) (*multipart.Writer, error) {
	mw := multipart.NewWriter(w)
	writer, err := mw.CreateFormFile("image", req.Image.Filename())
	if err != nil {
		return nil, err
	}
	imageSize := req.Image.FileSize()
	imageRdr, err := req.Image.Reader()
	if err != nil {
		return nil, err
	}
	copied, err := io.Copy(writer, imageRdr)
	if err != nil {
		return nil, err
	}
	if copied != imageSize {
		return nil, fmt.Errorf("failed to copy image to multipart request imageBytes=%v copiedBytes=%v", imageSize, copied)
	}

	if req.Prompt != nil {
		if err := mw.WriteField("prompt", *req.Prompt); err != nil {
			return nil, err
		}
	}
	if req.ModelId != nil {
		if err := mw.WriteField("model_id", *req.ModelId); err != nil {
			return nil, err
		}
	}

>>>>>>> 726f7e22
	if err := mw.Close(); err != nil {
		return nil, err
	}

	return mw, nil
}<|MERGE_RESOLUTION|>--- conflicted
+++ resolved
@@ -364,7 +364,6 @@
 	return mw, nil
 }
 
-<<<<<<< HEAD
 func NewFrameInterpolationMultipartWriter(w io.Writer, req FrameInterpolationFrameInterpolationPostMultipartRequestBody) (*multipart.Writer, error) {
 	mw := multipart.NewWriter(w)
 	writer, err := mw.CreateFormFile("video", req.Video.Filename())
@@ -394,7 +393,7 @@
 			return nil, err
 		}
 	}
-=======
+
 func NewImageToTextMultipartWriter(w io.Writer, req GenImageToTextMultipartRequestBody) (*multipart.Writer, error) {
 	mw := multipart.NewWriter(w)
 	writer, err := mw.CreateFormFile("image", req.Image.Filename())
@@ -425,7 +424,6 @@
 		}
 	}
 
->>>>>>> 726f7e22
 	if err := mw.Close(); err != nil {
 		return nil, err
 	}
