--- conflicted
+++ resolved
@@ -49,11 +49,8 @@
 	"segment-anything-2":  "8600",
 	"image-to-text":       "8700",
 	"text-to-speech":      "8800",
-<<<<<<< HEAD
-	"frame-interpolation": "8900",
-=======
 	"live-video-to-video": "8900",
->>>>>>> b872da9c
+	"frame-interpolation": "9000",
 }
 
 // Mapping for per pipeline container images.
